--- conflicted
+++ resolved
@@ -1,121 +1,3 @@
-<<<<<<< HEAD
-import React, { Suspense } from "react";
-import { Routes, Route } from "react-router-dom";
-import { Toaster } from "@/components/ui/sonner";
-import { QueryClient, QueryClientProvider } from "@tanstack/react-query";
-import { ThemeProvider } from "@/components/theme-provider";
-
-// Context Providers
-import { AIContextProvider } from "./contexts/AIContext";
-import { FilterContextProvider } from "./contexts/FilterContext";
-
-// Components
-import { Navigation } from "@/components/Navigation";
-import { ErrorBoundary } from "@/components/ErrorBoundary";
-import { LoadingSpinner } from "../src/components/ui/LoadingSpinner";
-
-// Lazy load pages for better performance
-const MainDashboard = React.lazy(() => import("./dashboard/MainDashboard").then(m => ({ default: m.MainDashboard })));
-const HierarchyPage = React.lazy(() => import("./pages/HierarchyPage").then(m => ({ default: m.HierarchyPage })));
-const DocumentationPage = React.lazy(() => import("./pages/DocumentationPage").then(m => ({ default: m.DocumentationPage })));
-const AIInsightsPanel = React.lazy(() => import("./components/AIInsightsPanel").then(m => ({ default: m.AIInsightsPanel })));
-const AlertsPanel = React.lazy(() => import("./components/AlertsPanel").then(m => ({ default: m.AlertsPanel })));
-
-// Create query client for React Query
-const queryClient = new QueryClient({
-  defaultOptions: {
-    queries: {
-      retry: 2,
-      staleTime: 5 * 60 * 1000, // 5 minutes
-      refetchOnWindowFocus: false,
-      refetchOnMount: false,
-    },
-    mutations: {
-      retry: 1,
-    },
-  },
-});
-
-// Loading fallback component
-const PageLoadingFallback = () => (
-  <div className="flex items-center justify-center min-h-[400px]">
-    <LoadingSpinner className="w-12 h-12" />
-  </div>
-);
-
-// Context-aware route wrappers
-const DashboardRoute = () => (
-  <Suspense fallback={<PageLoadingFallback />}>
-    <MainDashboard />
-  </Suspense>
-);
-
-const AIAnalyticsRoute = () => (
-  <Suspense fallback={<PageLoadingFallback />}>
-    <AIInsightsPanel insights={[]} />
-  </Suspense>
-);
-
-const AlertsRoute = () => (
-  <Suspense fallback={<PageLoadingFallback />}>
-    <AlertsPanel data={[]} />
-  </Suspense>
-);
-
-const HierarchyRoute = () => (
-  <Suspense fallback={<PageLoadingFallback />}>
-    <HierarchyPage />
-  </Suspense>
-);
-
-const DocumentationRoute = () => (
-  <Suspense fallback={<PageLoadingFallback />}>
-    <DocumentationPage />
-  </Suspense>
-);
-
-function App() {
-  return (
-    <ErrorBoundary>
-      <QueryClientProvider client={queryClient}>
-        <ThemeProvider defaultTheme="dark" storageKey="fabric-pulse-theme">
-          <FilterContextProvider>
-            <AIContextProvider>
-              <div className="min-h-screen bg-gradient-to-br from-gray-900 via-blue-900 to-purple-900">
-                <Navigation />
-                <main className="pt-16">
-                  <ErrorBoundary>
-                    <Routes>
-                      <Route path="/" element={<DashboardRoute />} />
-                      <Route path="/dashboard" element={<DashboardRoute />} />
-                      <Route path="/hierarchy" element={<HierarchyRoute />} />
-                      <Route path="/documentation" element={<DocumentationRoute />} />
-                      <Route path="/ai-analytics" element={<AIAnalyticsRoute />} />
-                      <Route path="/alerts" element={<AlertsRoute />} />
-                    </Routes>
-                  </ErrorBoundary>
-                </main>
-                <Toaster
-                  position="top-right"
-                  toastOptions={{
-                    duration: 4000,
-                    style: {
-                      background: "rgba(30, 41, 59, 0.95)",
-                      border: "1px solid rgba(148, 163, 184, 0.2)",
-                      color: "#f8fafc",
-                    },
-                  }}
-                />
-              </div>
-            </AIContextProvider>
-          </FilterContextProvider>
-        </ThemeProvider>
-      </QueryClientProvider>
-    </ErrorBoundary>
-  );
-}
-
-=======
 import { Toaster } from "@/components/ui/toaster";
 import { Toaster as Sonner } from "@/components/ui/sonner";
 import { TooltipProvider } from "@/components/ui/tooltip";
@@ -142,5 +24,4 @@
   </QueryClientProvider>
 );
 
->>>>>>> b7e47567
 export default App;